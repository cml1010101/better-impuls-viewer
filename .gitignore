--- conflicted
+++ resolved
@@ -43,11 +43,9 @@
 .DS_Store
 Thumbs.db
 
-<<<<<<< HEAD
+.env
+
 # Large files and temporary build artifacts
 *.tar.gz
 *.zip
-*.7z
-=======
-.env
->>>>>>> 1b6ef9f2
+*.7z