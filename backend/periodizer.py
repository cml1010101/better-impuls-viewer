# star_model.py
# Hybrid CNN+Transformer multi-branch, multi-task model for stellar light curves.
# - Branches: raw light curve, periodogram, phase-folded candidates (+ period as constant channel)
# - Heads: type classification, main period regression (log10 days), per-candidate scoring (attention logits)
# - Variable-length safe via global pooling; folded candidates passed as a list of variable-length tensors.

from __future__ import annotations
import math
from dataclasses import dataclass
from typing import List, Optional, Tuple, Dict

import torch
import torch.nn as nn
import torch.nn.functional as F


# -----------------------------
# Blocks
# -----------------------------

class CNNTransformer1DExtractor(nn.Module):
    """
    Local CNN + global Transformer + global pooling -> fixed-size embedding.
    Length-agnostic: accepts (B, C, L) for any L.
    """
    def __init__(
        self,
        in_channels: int = 1,
        cnn_hidden: int = 64,
        d_model: int = 128,
        n_heads: int = 4,
        n_layers: int = 2,
        out_dim: int = 128,
        dropout: float = 0.1,
    ):
        super().__init__()
        self.cnn = nn.Sequential(
            nn.Conv1d(in_channels, cnn_hidden, kernel_size=5, padding=2),
            nn.BatchNorm1d(cnn_hidden),
            nn.ReLU(inplace=True),
            nn.Conv1d(cnn_hidden, cnn_hidden, kernel_size=5, padding=2),
            nn.BatchNorm1d(cnn_hidden),
            nn.ReLU(inplace=True),
        )
        self.proj = nn.Conv1d(cnn_hidden, d_model, kernel_size=1)
        enc_layer = nn.TransformerEncoderLayer(
            d_model=d_model, nhead=n_heads, batch_first=True, dropout=dropout, dim_feedforward=d_model * 4
        )
        self.transformer = nn.TransformerEncoder(enc_layer, num_layers=n_layers)
        self.pool = nn.AdaptiveAvgPool1d(1)
        self.fc = nn.Linear(d_model, out_dim)

    def forward(self, x: torch.Tensor, src_key_padding_mask: Optional[torch.Tensor] = None) -> torch.Tensor:
        """
        x: (B, C, L)
        src_key_padding_mask: (B, L) with True at PAD positions (optional; rarely needed if you didn't pad).
        """
        h = self.cnn(x)                    # (B, hidden, L)
        h = self.proj(h).transpose(1, 2)   # (B, L, d_model)
        h = self.transformer(h, src_key_padding_mask=src_key_padding_mask)  # (B, L, d_model)
        h = h.transpose(1, 2)              # (B, d_model, L)
        h = self.pool(h).squeeze(-1)       # (B, d_model)
        return self.fc(h)                  # (B, out_dim)


class CandidateAttention(nn.Module):
    """
    Attention pooling over candidate embeddings (B, N, D) -> (B, D) + (B, N) logits + (B, N) weights.
    """
    def __init__(self, dim: int, hidden: int = 128):
        super().__init__()
        self.scorer = nn.Sequential(
            nn.Linear(dim, hidden),
            nn.ReLU(inplace=True),
            nn.Linear(hidden, 1)
        )

    def forward(self, E: torch.Tensor) -> Tuple[torch.Tensor, torch.Tensor, torch.Tensor]:
        """
        E: (B, N, D)
        Returns:
          pooled: (B, D)
          logits: (B, N)
          weights: (B, N)
        """
        logits = self.scorer(E).squeeze(-1)   # (B, N)
        weights = F.softmax(logits, dim=1)    # (B, N)
        pooled = torch.bmm(weights.unsqueeze(1), E).squeeze(1)  # (B, D)
        return pooled, logits, weights


<<<<<<< HEAD
class StarClassifier(nn.Module):
    def __init__(self, num_classes, input_length=512):
        super(StarClassifier, self).__init__()
        
        self.input_length = input_length
        
        # Shared Feature Extraction Backbone
        self.features = nn.Sequential(
            nn.Conv1d(in_channels=1, out_channels=64, kernel_size=3, padding=1),
            nn.ReLU(),
            nn.MaxPool1d(kernel_size=2),
            nn.Conv1d(in_channels=64, out_channels=128, kernel_size=3, padding=1),
            nn.ReLU(),
            nn.MaxPool1d(kernel_size=2),
            nn.Flatten()
        )
        
        # Calculate the number of features after convolution layers
        # After two MaxPool1d with kernel_size=2: input_length // 4
        # After final conv layer: 128 channels
        conv_output_size = (input_length // 4) * 128
        
        # Period Prediction Head (Regression)
        self.period_head = nn.Sequential(
            nn.Linear(in_features=conv_output_size, out_features=256),
            nn.ReLU(),
            nn.Linear(in_features=256, out_features=1)
        )
        
        # Star Type Classification Head (Classification)
        self.type_head = nn.Sequential(
            nn.Linear(in_features=conv_output_size, out_features=256),
            nn.ReLU(),
            nn.Linear(in_features=256, out_features=num_classes)
=======
# -----------------------------
# Config
# -----------------------------

@dataclass
class StarModelConfig:
    n_types: int                                 # number of variability classes
    lc_in_channels: int = 1                      # raw light curve channels (e.g., flux or flux+delta_t)
    pgram_in_channels: int = 1                   # periodogram channels (e.g., power or power+freq)
    folded_in_channels: int = 1                  # folded flux channels BEFORE adding period channel
    add_period_channel: bool = True              # append constant logP channel for each folded candidate
    emb_dim: int = 128                           # per-branch embedding size
    merged_dim: int = 256                        # fused representation size
    cnn_hidden: int = 64
    d_model: int = 128
    n_heads: int = 4
    n_layers: int = 2
    dropout: float = 0.1

    # Normalization for period regression target (log10 days)
    logP_mean: float = 0.0
    logP_std: float = 1.0


# -----------------------------
# Model
# -----------------------------

class MultiBranchStarModelHybrid(nn.Module):
    """
    Branches:
      - raw light curve   : CNN+Transformer
      - periodogram       : CNN+Transformer
      - folded candidates : shared CNN+Transformer + attention pooling (period passed as constant channel)

    Heads:
      - type classification: (B, n_types)
      - main period regression (log10 days): (B,)
      - per-candidate logits: (B, N) (useful for supervising candidate correctness / multi-period)

    Forward expects:
      lc:           (B, C_lc, L_lc)
      pgram:        (B, C_pg, L_pg)
      folded_list:  List length N; each (B, C_folded, L_i)
      logP_list:    Optional[List length N; each (B,)] only needed if add_period_channel=True
    """
    def __init__(self, cfg: StarModelConfig):
        super().__init__()
        self.cfg = cfg

        # Encoders (hybrid per branch)
        self.lc_enc = CNNTransformer1DExtractor(
            in_channels=cfg.lc_in_channels, cnn_hidden=cfg.cnn_hidden,
            d_model=cfg.d_model, n_heads=cfg.n_heads, n_layers=cfg.n_layers,
            out_dim=cfg.emb_dim, dropout=cfg.dropout
        )
        self.pgram_enc = CNNTransformer1DExtractor(
            in_channels=cfg.pgram_in_channels, cnn_hidden=cfg.cnn_hidden,
            d_model=cfg.d_model, n_heads=cfg.n_heads, n_layers=cfg.n_layers,
            out_dim=cfg.emb_dim, dropout=cfg.dropout
        )

        folded_channels = cfg.folded_in_channels + (1 if cfg.add_period_channel else 0)
        self.folded_enc = CNNTransformer1DExtractor(
            in_channels=folded_channels, cnn_hidden=cfg.cnn_hidden,
            d_model=cfg.d_model, n_heads=cfg.n_heads, n_layers=cfg.n_layers,
            out_dim=cfg.emb_dim, dropout=cfg.dropout
        )
        self.cand_attn = CandidateAttention(cfg.emb_dim, hidden=cfg.emb_dim)

        # Fusion MLP
        fusion_in = cfg.emb_dim * 3  # lc + pgram + folded
        self.fuse = nn.Sequential(
            nn.Linear(fusion_in, cfg.merged_dim),
            nn.ReLU(inplace=True),
            nn.Dropout(cfg.dropout),
            nn.Linear(cfg.merged_dim, cfg.merged_dim),
            nn.ReLU(inplace=True),
            nn.Dropout(cfg.dropout),
>>>>>>> eb1f9ce3
        )

        # Heads
        self.type_head = nn.Linear(cfg.merged_dim, cfg.n_types)
        self.period_head = nn.Linear(cfg.merged_dim, 1)  # predicts normalized logP; we de/normalize outside

    # ---- helpers ----

    def _add_constant_channel(self, x: torch.Tensor, const: torch.Tensor) -> torch.Tensor:
        """
        x: (B, C, L)
        const: (B,) -> broadcast to (B, 1, L), concatenated as last channel
        """
        B, _, L = x.shape
        ch = const.view(B, 1, 1).expand(B, 1, L)
        return torch.cat([x, ch], dim=1)

    def encode_folded_candidates(
        self,
        folded_list: List[torch.Tensor],               # each (B, C, L_i)
        logP_list: Optional[List[torch.Tensor]] = None # each (B,)
    ) -> Tuple[torch.Tensor, torch.Tensor, torch.Tensor, torch.Tensor]:
        """
        Returns:
          folded_pooled: (B, D)
          cand_logits:   (B, N)
          cand_weights:  (B, N)
          cand_embs:     (B, N, D)
        """
        assert isinstance(folded_list, list) and len(folded_list) > 0, "folded_list must be a non-empty list"
        B = folded_list[0].shape[0]
        N = len(folded_list)
        cand_embs = []

        for i in range(N):
            xi = folded_list[i]  # (B, C, L_i)
            if self.cfg.add_period_channel:
                assert logP_list is not None, "logP_list required when add_period_channel=True"
                norm_logP = (logP_list[i] - self.cfg.logP_mean) / (self.cfg.logP_std + 1e-8)
                xi = self._add_constant_channel(xi, norm_logP)  # (B, C+1, L_i)
            ei = self.folded_enc(xi)  # (B, D)
            cand_embs.append(ei)

        E = torch.stack(cand_embs, dim=1)                                # (B, N, D)
        folded_pooled, cand_logits, cand_weights = self.cand_attn(E)     # (B,D), (B,N), (B,N)
        return folded_pooled, cand_logits, cand_weights, E

    # ---- forward ----

    def forward(
        self,
        lc: torch.Tensor,                        # (B, C_lc, L_lc)
        pgram: torch.Tensor,                     # (B, C_pg, L_pg)
        folded_list: List[torch.Tensor],         # len N, each (B, C_folded, L_i)
        logP_list: Optional[List[torch.Tensor]] = None
    ) -> Dict[str, torch.Tensor]:
        z_lc = self.lc_enc(lc)                   # (B, D)
        z_pg = self.pgram_enc(pgram)             # (B, D)
        z_folded, cand_logits, cand_w, E = self.encode_folded_candidates(folded_list, logP_list)

        # fuse
        z = torch.cat([z_lc, z_pg, z_folded], dim=-1)   # (B, 3D)
        z = self.fuse(z)                                # (B, merged_dim)

        # heads
        type_logits = self.type_head(z)                 # (B, n_types)
        logP_pred_norm = self.period_head(z).squeeze(-1)  # (B,)
        logP_pred = logP_pred_norm * (self.cfg.logP_std + 1e-8) + self.cfg.logP_mean

        return {
            "type_logits": type_logits,     # (B, n_types)
            "logP_pred": logP_pred,         # (B,), log10 days
            "cand_logits": cand_logits,     # (B, N)
            "cand_weights": cand_w,         # (B, N)
            "cand_embs": E,                 # (B, N, D)
            "z_fused": z,                   # (B, merged_dim)
            "z_lc": z_lc, "z_pg": z_pg, "z_folded": z_folded
        }


# -----------------------------
# Loss utilities
# -----------------------------

def multitask_loss(
    out: Dict[str, torch.Tensor],
    y_type: torch.Tensor,               # (B,) class indices
    true_logP: torch.Tensor,            # (B,) log10 days
    cand_labels: Optional[torch.Tensor] = None,   # (B, N) multi-label (0/1)
    cfg: Optional[StarModelConfig] = None,
    lambda_period: float = 1.0,
    lambda_cand: float = 0.5,
) -> Tuple[torch.Tensor, Dict[str, float]]:
    """
    cand_labels: if provided, uses BCEWithLogits on cand_logits (multi-period friendly).
    """
    # Type classification
    loss_type = F.cross_entropy(out["type_logits"], y_type)

    # Period regression on normalized targets
    if cfg is None:
        raise ValueError("Provide cfg to normalize period targets")
    true_logP_norm = (true_logP - cfg.logP_mean) / (cfg.logP_std + 1e-8)
    pred_logP_norm = (out["logP_pred"] - cfg.logP_mean) / (cfg.logP_std + 1e-8)
    loss_period = F.smooth_l1_loss(pred_logP_norm, true_logP_norm)

    # Candidate scoring
    loss_cand = torch.tensor(0.0, device=out["type_logits"].device)
    if cand_labels is not None:
        loss_cand = F.binary_cross_entropy_with_logits(out["cand_logits"], cand_labels)

    loss = loss_type + lambda_period * loss_period + lambda_cand * loss_cand
    logs = {
        "loss": float(loss.detach().cpu()),
        "loss_type": float(loss_type.detach().cpu()),
        "loss_period": float(loss_period.detach().cpu()),
        "loss_cand": float(loss_cand.detach().cpu()),
    }
    return loss, logs


# -----------------------------
# Example usage / sanity test
# -----------------------------

if __name__ == "__main__":
    # Synthetic batch with variable lengths
    torch.manual_seed(0)

    B = 8        # batch size
    N = 4        # number of candidate periods per sample
    n_types = 13

    cfg = StarModelConfig(
        n_types=n_types,
        lc_in_channels=1,
        pgram_in_channels=1,
        folded_in_channels=1,   # folded flux only (period channel will be added)
        add_period_channel=True,
        emb_dim=128,
        merged_dim=256,
        cnn_hidden=64,
        d_model=128,
        n_heads=4,
        n_layers=2,
        dropout=0.1,
        # Set these from your training set stats
        logP_mean=0.0,
        logP_std=1.0,
    )

    model = MultiBranchStarModelHybrid(cfg)

    # Raw LC and periodogram (variable lengths across batches are fine if you bucket; here fixed for simplicity)
    lc = torch.randn(B, cfg.lc_in_channels, 1200)
    pgram = torch.randn(B, cfg.pgram_in_channels, 900)

    # Folded candidates: list of N tensors, each (B, C, L_i) with different L_i
    folded_list = [
        torch.randn(B, cfg.folded_in_channels, 200 + 25 * i) for i in range(N)
    ]
    # Corresponding log10 periods per candidate: list length N, each (B,)
    logP_list = [torch.randn(B) for _ in range(N)]

    # Forward pass
    out = model(lc, pgram, folded_list, logP_list)
    print("type_logits:", out["type_logits"].shape)
    print("logP_pred:", out["logP_pred"].shape)
    print("cand_logits:", out["cand_logits"].shape)
    print("cand_weights (row sums):", out["cand_weights"].sum(dim=1))

    # Fake labels
    y_type = torch.randint(0, n_types, (B,))
    true_logP = torch.randn(B)
    cand_labels = torch.zeros(B, N)
    cand_labels[:, 0] = 1.0  # pretend candidate 0 is correct

    # Compute loss
    loss, logs = multitask_loss(out, y_type, true_logP, cand_labels=cand_labels, cfg=cfg)
    print("loss logs:", logs)

    # Backward
    loss.backward()
    print("Backward OK.")<|MERGE_RESOLUTION|>--- conflicted
+++ resolved
@@ -89,42 +89,6 @@
         return pooled, logits, weights
 
 
-<<<<<<< HEAD
-class StarClassifier(nn.Module):
-    def __init__(self, num_classes, input_length=512):
-        super(StarClassifier, self).__init__()
-        
-        self.input_length = input_length
-        
-        # Shared Feature Extraction Backbone
-        self.features = nn.Sequential(
-            nn.Conv1d(in_channels=1, out_channels=64, kernel_size=3, padding=1),
-            nn.ReLU(),
-            nn.MaxPool1d(kernel_size=2),
-            nn.Conv1d(in_channels=64, out_channels=128, kernel_size=3, padding=1),
-            nn.ReLU(),
-            nn.MaxPool1d(kernel_size=2),
-            nn.Flatten()
-        )
-        
-        # Calculate the number of features after convolution layers
-        # After two MaxPool1d with kernel_size=2: input_length // 4
-        # After final conv layer: 128 channels
-        conv_output_size = (input_length // 4) * 128
-        
-        # Period Prediction Head (Regression)
-        self.period_head = nn.Sequential(
-            nn.Linear(in_features=conv_output_size, out_features=256),
-            nn.ReLU(),
-            nn.Linear(in_features=256, out_features=1)
-        )
-        
-        # Star Type Classification Head (Classification)
-        self.type_head = nn.Sequential(
-            nn.Linear(in_features=conv_output_size, out_features=256),
-            nn.ReLU(),
-            nn.Linear(in_features=256, out_features=num_classes)
-=======
 # -----------------------------
 # Config
 # -----------------------------
@@ -204,7 +168,6 @@
             nn.Linear(cfg.merged_dim, cfg.merged_dim),
             nn.ReLU(inplace=True),
             nn.Dropout(cfg.dropout),
->>>>>>> eb1f9ce3
         )
 
         # Heads
