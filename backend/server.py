from fastapi import FastAPI, HTTPException
from fastapi.middleware.cors import CORSMiddleware
from pydantic import BaseModel
from typing import List, Dict, Any, Optional
import os
import pandas as pd
import numpy as np
from functools import lru_cache
import hashlib
import time
<<<<<<< HEAD
from process import find_all_campaigns, sort_data, calculate_lomb_scargle, remove_y_outliers, determine_automatic_periods
=======
from process import find_all_campaigns, sort_data, calculate_lomb_scargle, remove_y_outliers
>>>>>>> a87c643d

app = FastAPI(title="Better Impuls Viewer API", version="1.0.0")

# Add CORS middleware to allow frontend to communicate with backend
app.add_middleware(
    CORSMiddleware,
    allow_origins=["http://localhost:5173", "http://localhost:3000"],  # Vite and other common dev servers
    allow_credentials=True,
    allow_methods=["*"],
    allow_headers=["*"],
)

# Data models
class CampaignInfo(BaseModel):
    campaign_id: str
    telescope: str
    star_number: int
    data_points: int
    duration: float

class ProcessedData(BaseModel):
    time: List[float]
    flux: List[float]
    error: List[float]

class PeriodogramData(BaseModel):
    periods: List[float]
    powers: List[float]

class PhaseFoldedData(BaseModel):
    phase: List[float]
    flux: List[float]

<<<<<<< HEAD
class AutoPeriodsData(BaseModel):
    primary_period: Optional[float]
    secondary_period: Optional[float]
    classification: Dict[str, Any]
    methods: Dict[str, Any]
    error: Optional[str] = None

# Configuration
DEFAULT_DATA_FOLDER = '../sample_data'
DEFAULT_DATA_FOLDER = os.path.abspath(DEFAULT_DATA_FOLDER)
=======
# Configuration
DEFAULT_DATA_FOLDER = '~/Documents/impuls-data' if os.path.exists(os.path.expanduser('~/Documents/impuls-data')) else '../sample-data'
DEFAULT_DATA_FOLDER = os.path.abspath(os.path.expanduser(DEFAULT_DATA_FOLDER))
>>>>>>> a87c643d

# In-memory caches for expensive operations
_file_cache = {}  # Cache for loaded files
_campaigns_cache = {}  # Cache for campaigns
_periodogram_cache = {}  # Cache for periodograms
_processed_data_cache = {}  # Cache for processed data

def get_file_hash(filepath: str) -> str:
    """Get a hash of the file for caching purposes"""
    try:
        # Use file modification time and size for a quick hash
        stat = os.stat(filepath)
        content = f"{filepath}_{stat.st_mtime}_{stat.st_size}"
        return hashlib.md5(content.encode()).hexdigest()
    except:
        return hashlib.md5(filepath.encode()).hexdigest()

def get_data_folder():
    """Get the data folder path"""
    return DEFAULT_DATA_FOLDER

def load_data_file(filepath: str) -> np.ndarray:
    """Load data from a .tbl file with caching"""
    file_hash = get_file_hash(filepath)
    
    if file_hash in _file_cache:
        return _file_cache[file_hash]
    
    try:
        data = pd.read_table(filepath, header=None, sep=r'\s+', skiprows=[0, 1, 2])
        data_array = data.to_numpy()
        
        # If data has more than 2 columns, use only the first 2 (time, flux)
        if data_array.shape[1] > 2:
            result = data_array[:, :2]
        else:
            result = data_array
        
        # Cache the result
        _file_cache[file_hash] = result
        return result
    except Exception as e:
        raise HTTPException(status_code=500, detail=f"Error loading data file: {str(e)}")

def get_campaigns_from_data(data: np.ndarray, threshold: float = None) -> List[np.ndarray]:
    """Get campaigns from data with caching. Uses dynamic threshold if none provided."""
    # Create a cache key based on data hash and threshold
    threshold_str = str(threshold) if threshold is not None else "dynamic"
    data_hash = hashlib.md5(f"{data.tobytes()}_{threshold_str}".encode()).hexdigest()
    
    if data_hash in _campaigns_cache:
        return _campaigns_cache[data_hash]
    
    # Sort data first
    sorted_data = sort_data(data)
    
    # Find all campaigns (will use dynamic threshold if threshold is None)
    campaigns_data = find_all_campaigns(sorted_data, threshold)
    
    # Cache the result
    _campaigns_cache[data_hash] = campaigns_data
    return campaigns_data

def get_campaigns_for_star_telescope(star_number: int, telescope: str) -> List[CampaignInfo]:
    """Get the top 3 campaigns for a specific star and telescope from a single data file with caching"""
    cache_key = f"campaigns_{star_number}_{telescope}"
    
    # Check if we already have this in cache
    if cache_key in _processed_data_cache:
        cache_entry = _processed_data_cache[cache_key]
        # Check if cache is still valid (file hasn't changed)
        folder = get_data_folder()
        filename = f"{star_number}-{telescope}.tbl"
        filepath = os.path.join(folder, filename)
        
        if os.path.exists(filepath):
            current_hash = get_file_hash(filepath)
            if cache_entry.get('file_hash') == current_hash:
                return cache_entry['campaigns']
    
    folder = get_data_folder()
    filename = f"{star_number}-{telescope}.tbl"
    filepath = os.path.join(folder, filename)
    
    if not os.path.exists(filepath):
        return []
    
    try:
        # Load data from the single file (cached)
        data = load_data_file(filepath)
        
        # Find all campaigns in the data using dynamic threshold
        campaigns_data = get_campaigns_from_data(data, None)
        
        campaigns = []
        for i, campaign_data in enumerate(campaigns_data):
            # Remove outliers from this campaign
            clean_campaign_data = remove_y_outliers(campaign_data)
            
            if len(clean_campaign_data) > 10:  # Only include campaigns with reasonable amount of data
                duration = clean_campaign_data[-1, 0] - clean_campaign_data[0, 0] if len(clean_campaign_data) > 0 else 0
                
                campaigns.append(CampaignInfo(
                    campaign_id=f"c{i+1}",
                    telescope=telescope,
                    star_number=star_number,
                    data_points=len(clean_campaign_data),
                    duration=duration
                ))
        
        # Sort by number of data points (largest first) to get "most massive" campaigns
        campaigns.sort(key=lambda x: x.data_points, reverse=True)
        result = campaigns[:3]  # Return top 3 most massive
        
        # Cache the result
        _processed_data_cache[cache_key] = {
            'campaigns': result,
            'file_hash': get_file_hash(filepath),
            'timestamp': time.time()
        }
        
        return result
        
    except Exception as e:
        print(f"Error processing campaigns for {star_number}-{telescope}: {str(e)}")
        return []

@app.get("/")
async def root():
    """Root endpoint"""
    return {"message": "Better Impuls Viewer API"}

@app.get("/cache/stats")
async def get_cache_stats():
    """Get cache statistics for monitoring"""
    return {
        "file_cache_size": len(_file_cache),
        "campaigns_cache_size": len(_campaigns_cache),
        "periodogram_cache_size": len(_periodogram_cache),
        "processed_data_cache_size": len(_processed_data_cache)
    }

@app.post("/cache/clear")
async def clear_cache():
    """Clear all caches"""
    global _file_cache, _campaigns_cache, _periodogram_cache, _processed_data_cache
    _file_cache.clear()
    _campaigns_cache.clear()
    _periodogram_cache.clear()
    _processed_data_cache.clear()
    return {"message": "All caches cleared successfully"}

@app.get("/stars")
async def get_available_stars() -> List[int]:
    """Get list of available star numbers"""
    folder = get_data_folder()
    if not os.path.exists(folder):
        return []
    
    all_files = os.listdir(folder)
    stars = set()
    
    for filename in all_files:
        if filename.endswith('.tbl'):
            try:
                star_num = int(filename.split('-')[0])
                stars.add(star_num)
            except (ValueError, IndexError):
                continue
    
    return sorted(list(stars))

@app.get("/telescopes/{star_number}")
async def get_telescopes_for_star(star_number: int) -> List[str]:
    """Get available telescopes/sensors for a specific star"""
    folder = get_data_folder()
    if not os.path.exists(folder):
        return []
    
    all_files = os.listdir(folder)
    telescopes = set()
    
    for filename in all_files:
        if filename.startswith(f"{star_number}-") and filename.endswith('.tbl'):
            try:
                parts = filename.split('-')
                if len(parts) >= 2:
                    telescope = parts[1].replace('.tbl', '')
                    if telescope:
                        telescopes.add(telescope)
            except (ValueError, IndexError):
                continue
    
    return sorted(list(telescopes))

@app.get("/campaigns/{star_number}/{telescope}")
async def get_campaigns(star_number: int, telescope: str) -> List[CampaignInfo]:
    """Get the 3 most massive campaigns for a star and telescope"""
    return get_campaigns_for_star_telescope(star_number, telescope)

@app.get("/data/{star_number}/{telescope}/{campaign_id}")
async def get_campaign_data(star_number: int, telescope: str, campaign_id: str) -> ProcessedData:
    """Get processed data for a specific campaign with caching"""
    cache_key = f"data_{star_number}_{telescope}_{campaign_id}"
    
    # Check cache first
    if cache_key in _processed_data_cache:
        cache_entry = _processed_data_cache[cache_key]
        # Check if cache is still valid
        folder = get_data_folder()
        filename = f"{star_number}-{telescope}.tbl"
        filepath = os.path.join(folder, filename)
        
        if os.path.exists(filepath):
            current_hash = get_file_hash(filepath)
            if cache_entry.get('file_hash') == current_hash:
                return cache_entry['data']
    
    folder = get_data_folder()
    filename = f"{star_number}-{telescope}.tbl"
    filepath = os.path.join(folder, filename)
    
    if not os.path.exists(filepath):
        raise HTTPException(status_code=404, detail=f"Data file not found: {filename}")
    
    try:
        # Load raw data with all columns
        raw_data = pd.read_table(filepath, header=None, sep=r'\s+', skiprows=[0, 1, 2])
        raw_array = raw_data.to_numpy()
        
        # For processing, use only first 2 columns (time, flux)
        data_for_processing = raw_array[:, :2]
        
        # Use cached campaigns function
        campaigns_data = get_campaigns_from_data(data_for_processing, 1.0)
        
        # Extract campaign index from campaign_id (e.g., "c1" -> 0, "c2" -> 1)
        try:
            campaign_index = int(campaign_id.replace('c', '')) - 1
        except ValueError:
            raise HTTPException(status_code=400, detail=f"Invalid campaign ID: {campaign_id}")
        
        if campaign_index < 0 or campaign_index >= len(campaigns_data):
            raise HTTPException(status_code=404, detail=f"Campaign {campaign_id} not found")
        
        # Get the specific campaign data
        campaign_data = campaigns_data[campaign_index]
        
        # Remove outliers
        campaign_data = remove_y_outliers(campaign_data)
        
        # Sort data
        campaign_data = sort_data(campaign_data)
        
        # Extract error column if available
        if raw_array.shape[1] > 2:
            # Create a mapping from original indices to processed indices
            # For simplicity, use a default error for processed data
            error_values = [0.005] * len(campaign_data)
        else:
            error_values = [0.005] * len(campaign_data)
        
        result = ProcessedData(
            time=campaign_data[:, 0].tolist(),
            flux=campaign_data[:, 1].tolist(),
            error=error_values
        )
        
        # Cache the result
        _processed_data_cache[cache_key] = {
            'data': result,
            'file_hash': get_file_hash(filepath),
            'timestamp': time.time()
        }
        
        return result
    except Exception as e:
        raise HTTPException(status_code=500, detail=f"Error processing data: {str(e)}")

@app.get("/periodogram/{star_number}/{telescope}/{campaign_id}")
async def get_periodogram(star_number: int, telescope: str, campaign_id: str) -> PeriodogramData:
    """Get Lomb-Scargle periodogram for a specific campaign with caching"""
    cache_key = f"periodogram_{star_number}_{telescope}_{campaign_id}"
    
    # Check cache first
    if cache_key in _periodogram_cache:
        cache_entry = _periodogram_cache[cache_key]
        # Check if cache is still valid
        folder = get_data_folder()
        filename = f"{star_number}-{telescope}.tbl"
        filepath = os.path.join(folder, filename)
        
        if os.path.exists(filepath):
            current_hash = get_file_hash(filepath)
            if cache_entry.get('file_hash') == current_hash:
                return cache_entry['data']
    
    folder = get_data_folder()
    filename = f"{star_number}-{telescope}.tbl"
    filepath = os.path.join(folder, filename)
    
    if not os.path.exists(filepath):
        raise HTTPException(status_code=404, detail=f"Data file not found: {filename}")
    
    try:
        # Load and process data (cached)
        data = load_data_file(filepath)
        
        # Find all campaigns (cached)
        campaigns_data = get_campaigns_from_data(data, 1.0)
        
        # Extract campaign index from campaign_id
        try:
            campaign_index = int(campaign_id.replace('c', '')) - 1
        except ValueError:
            raise HTTPException(status_code=400, detail=f"Invalid campaign ID: {campaign_id}")
        
        if campaign_index < 0 or campaign_index >= len(campaigns_data):
            raise HTTPException(status_code=404, detail=f"Campaign {campaign_id} not found")
        
        # Get the specific campaign data
        campaign_data = campaigns_data[campaign_index]
        campaign_data = remove_y_outliers(campaign_data)
        campaign_data = sort_data(campaign_data)
        
        # Calculate periodogram
        frequencies, powers = calculate_lomb_scargle(campaign_data)
        
        # Convert frequencies to periods
        periods = np.zeros_like(frequencies)
        non_zero_freq_indices = frequencies != 0
        periods[non_zero_freq_indices] = 1.0 / frequencies[non_zero_freq_indices]
        
        # Filter valid periods
        valid_period_indices = (periods > 0.1) & (periods < 20) & np.isfinite(periods)
        periods = periods[valid_period_indices]
        powers = powers[valid_period_indices]
        
        result = PeriodogramData(
            periods=periods.tolist(),
            powers=powers.tolist()
        )
        
        # Cache the result
        _periodogram_cache[cache_key] = {
            'data': result,
            'file_hash': get_file_hash(filepath),
            'timestamp': time.time()
        }
        
        return result
    except Exception as e:
        raise HTTPException(status_code=500, detail=f"Error calculating periodogram: {str(e)}")

@app.get("/phase_fold/{star_number}/{telescope}/{campaign_id}")
async def get_phase_folded_data(
    star_number: int, 
    telescope: str, 
    campaign_id: str, 
    period: float
) -> PhaseFoldedData:
    """Get phase-folded data for a specific campaign and period using cached data"""
    if period <= 0 or not np.isfinite(period):
        raise HTTPException(status_code=400, detail="Period must be positive and finite")
    
    folder = get_data_folder()
    filename = f"{star_number}-{telescope}.tbl"
    filepath = os.path.join(folder, filename)
    
    if not os.path.exists(filepath):
        raise HTTPException(status_code=404, detail=f"Data file not found: {filename}")
    
    try:
        # Load and process data (cached)
        data = load_data_file(filepath)
        
        # Find all campaigns (cached)
        campaigns_data = get_campaigns_from_data(data, 1.0)
        
        # Extract campaign index from campaign_id
        try:
            campaign_index = int(campaign_id.replace('c', '')) - 1
        except ValueError:
            raise HTTPException(status_code=400, detail=f"Invalid campaign ID: {campaign_id}")
        
        if campaign_index < 0 or campaign_index >= len(campaigns_data):
            raise HTTPException(status_code=404, detail=f"Campaign {campaign_id} not found")
        
        # Get the specific campaign data
        campaign_data = campaigns_data[campaign_index]
        campaign_data = remove_y_outliers(campaign_data)
        campaign_data = sort_data(campaign_data)
        
        # Calculate phase
        phase = (campaign_data[:, 0] % period) / period
        
        return PhaseFoldedData(
            phase=phase.tolist(),
            flux=campaign_data[:, 1].tolist()
        )
    except Exception as e:
        raise HTTPException(status_code=500, detail=f"Error calculating phase-folded data: {str(e)}")

<<<<<<< HEAD
@app.get("/auto_periods/{star_number}/{telescope}/{campaign_id}")
async def get_automatic_periods(star_number: int, telescope: str, campaign_id: str) -> AutoPeriodsData:
    """Get automatically determined periods for a specific campaign using multiple methods"""
    cache_key = f"auto_periods_{star_number}_{telescope}_{campaign_id}"
    
    # Check cache first
    if cache_key in _processed_data_cache:
        cache_entry = _processed_data_cache[cache_key]
        # Check if cache is still valid
        folder = get_data_folder()
        filename = f"{star_number}-{telescope}.tbl"
        filepath = os.path.join(folder, filename)
        
        if os.path.exists(filepath):
            current_hash = get_file_hash(filepath)
            if cache_entry.get('file_hash') == current_hash:
                return cache_entry['data']
    
    folder = get_data_folder()
    filename = f"{star_number}-{telescope}.tbl"
    filepath = os.path.join(folder, filename)
    
    if not os.path.exists(filepath):
        raise HTTPException(status_code=404, detail=f"Data file not found: {filename}")
    
    try:
        # Load and process data (cached)
        data = load_data_file(filepath)
        
        # Find all campaigns (cached)
        campaigns_data = get_campaigns_from_data(data, 1.0)
        
        # Extract campaign index from campaign_id
        try:
            campaign_index = int(campaign_id.replace('c', '')) - 1
        except ValueError:
            raise HTTPException(status_code=400, detail=f"Invalid campaign ID: {campaign_id}")
        
        if campaign_index < 0 or campaign_index >= len(campaigns_data):
            raise HTTPException(status_code=404, detail=f"Campaign {campaign_id} not found")
        
        # Get the specific campaign data
        campaign_data = campaigns_data[campaign_index]
        campaign_data = remove_y_outliers(campaign_data)
        campaign_data = sort_data(campaign_data)
        
        # Perform automatic period determination
        period_analysis = determine_automatic_periods(campaign_data)
        
        result = AutoPeriodsData(
            primary_period=period_analysis.get("primary_period"),
            secondary_period=period_analysis.get("secondary_period"),
            classification=period_analysis.get("classification", {}),
            methods=period_analysis.get("methods", {}),
            error=period_analysis.get("error")
        )
        
        # Cache the result
        _processed_data_cache[cache_key] = {
            'data': result,
            'file_hash': get_file_hash(filepath),
            'timestamp': time.time()
        }
        
        return result
    except Exception as e:
        raise HTTPException(status_code=500, detail=f"Error determining automatic periods: {str(e)}")

=======
>>>>>>> a87c643d
if __name__ == "__main__":
    import uvicorn
    uvicorn.run(app, host="0.0.0.0", port=8000)<|MERGE_RESOLUTION|>--- conflicted
+++ resolved
@@ -8,11 +8,7 @@
 from functools import lru_cache
 import hashlib
 import time
-<<<<<<< HEAD
 from process import find_all_campaigns, sort_data, calculate_lomb_scargle, remove_y_outliers, determine_automatic_periods
-=======
-from process import find_all_campaigns, sort_data, calculate_lomb_scargle, remove_y_outliers
->>>>>>> a87c643d
 
 app = FastAPI(title="Better Impuls Viewer API", version="1.0.0")
 
@@ -46,7 +42,6 @@
     phase: List[float]
     flux: List[float]
 
-<<<<<<< HEAD
 class AutoPeriodsData(BaseModel):
     primary_period: Optional[float]
     secondary_period: Optional[float]
@@ -55,13 +50,8 @@
     error: Optional[str] = None
 
 # Configuration
-DEFAULT_DATA_FOLDER = '../sample_data'
-DEFAULT_DATA_FOLDER = os.path.abspath(DEFAULT_DATA_FOLDER)
-=======
-# Configuration
 DEFAULT_DATA_FOLDER = '~/Documents/impuls-data' if os.path.exists(os.path.expanduser('~/Documents/impuls-data')) else '../sample-data'
 DEFAULT_DATA_FOLDER = os.path.abspath(os.path.expanduser(DEFAULT_DATA_FOLDER))
->>>>>>> a87c643d
 
 # In-memory caches for expensive operations
 _file_cache = {}  # Cache for loaded files
@@ -465,7 +455,6 @@
     except Exception as e:
         raise HTTPException(status_code=500, detail=f"Error calculating phase-folded data: {str(e)}")
 
-<<<<<<< HEAD
 @app.get("/auto_periods/{star_number}/{telescope}/{campaign_id}")
 async def get_automatic_periods(star_number: int, telescope: str, campaign_id: str) -> AutoPeriodsData:
     """Get automatically determined periods for a specific campaign using multiple methods"""
@@ -534,8 +523,6 @@
     except Exception as e:
         raise HTTPException(status_code=500, detail=f"Error determining automatic periods: {str(e)}")
 
-=======
->>>>>>> a87c643d
 if __name__ == "__main__":
     import uvicorn
     uvicorn.run(app, host="0.0.0.0", port=8000)