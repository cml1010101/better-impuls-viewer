from fastapi import FastAPI, HTTPException
from fastapi.middleware.cors import CORSMiddleware
from pydantic import BaseModel
from typing import List, Dict, Any, Optional
import os
import pandas as pd
import numpy as np
from functools import lru_cache
import hashlib
import time
<<<<<<< HEAD
from process import find_all_campaigns, sort_data, calculate_lomb_scargle, remove_y_outliers, determine_automatic_periods
=======
from dotenv import load_dotenv
from process import find_all_campaigns, sort_data, calculate_lomb_scargle, remove_y_outliers
>>>>>>> 76bbfa81

# Load environment variables from .env file
load_dotenv()

app = FastAPI(title="Better Impuls Viewer API", version="1.0.0")

# Add CORS middleware to allow frontend to communicate with backend
app.add_middleware(
    CORSMiddleware,
    allow_origins=["http://localhost:5173", "http://localhost:3000"],  # Vite and other common dev servers
    allow_credentials=True,
    allow_methods=["*"],
    allow_headers=["*"],
)

# Data models
class CampaignInfo(BaseModel):
    campaign_id: str
    telescope: str
    star_number: int
    data_points: int
    duration: float

class ProcessedData(BaseModel):
    time: List[float]
    flux: List[float]
    error: List[float]

class PeriodogramData(BaseModel):
    periods: List[float]
    powers: List[float]

class PhaseFoldedData(BaseModel):
    phase: List[float]
    flux: List[float]

class AutoPeriodsData(BaseModel):
    primary_period: Optional[float]
    secondary_period: Optional[float]
    classification: Dict[str, Any]
    methods: Dict[str, Any]
    error: Optional[str] = None

# Configuration
<<<<<<< HEAD
DEFAULT_DATA_FOLDER = '~/Documents/impuls-data' if os.path.exists(os.path.expanduser('~/Documents/impuls-data')) else '../sample_data'
DEFAULT_DATA_FOLDER = os.path.abspath(os.path.expanduser(DEFAULT_DATA_FOLDER))
=======
DEFAULT_DATA_FOLDER = os.path.expanduser('~/Documents/impuls-data') if os.path.exists(os.path.expanduser('~/Documents/impuls-data')) else '../sample_data'
DEFAULT_DATA_FOLDER = os.path.abspath(DEFAULT_DATA_FOLDER)
>>>>>>> 76bbfa81

# In-memory caches for expensive operations
_file_cache = {}  # Cache for loaded files
_campaigns_cache = {}  # Cache for campaigns
_periodogram_cache = {}  # Cache for periodograms
_processed_data_cache = {}  # Cache for processed data

def get_file_hash(filepath: str) -> str:
    """Get a hash of the file for caching purposes"""
    try:
        # Use file modification time and size for a quick hash
        stat = os.stat(filepath)
        content = f"{filepath}_{stat.st_mtime}_{stat.st_size}"
        return hashlib.md5(content.encode()).hexdigest()
    except:
        return hashlib.md5(filepath.encode()).hexdigest()

def get_data_folder():
    """Get the data folder path"""
    return DEFAULT_DATA_FOLDER

def load_data_file(filepath: str) -> np.ndarray:
    """Load data from a .tbl file with caching"""
    file_hash = get_file_hash(filepath)
    
    if file_hash in _file_cache:
        return _file_cache[file_hash]
    
    try:
        data = pd.read_table(filepath, header=None, sep=r'\s+', skiprows=[0, 1, 2])
        data_array = data.to_numpy()
        
        # If data has more than 2 columns, use only the first 2 (time, flux)
        if data_array.shape[1] > 2:
            result = data_array[:, :2]
        else:
            result = data_array
        
        # Cache the result
        _file_cache[file_hash] = result
        return result
    except Exception as e:
        raise HTTPException(status_code=500, detail=f"Error loading data file: {str(e)}")

def get_campaigns_from_data(data: np.ndarray, threshold: float = None) -> List[np.ndarray]:
    """Get campaigns from data with caching. Uses dynamic threshold if none provided."""
    # Create a cache key based on data hash and threshold
    threshold_str = str(threshold) if threshold is not None else "dynamic"
    data_hash = hashlib.md5(f"{data.tobytes()}_{threshold_str}".encode()).hexdigest()
    
    if data_hash in _campaigns_cache:
        return _campaigns_cache[data_hash]
    
    # Sort data first
    sorted_data = sort_data(data)
    
    # Find all campaigns (will use dynamic threshold if threshold is None)
    campaigns_data = find_all_campaigns(sorted_data, threshold)
    
    # Cache the result
    _campaigns_cache[data_hash] = campaigns_data
    return campaigns_data

def get_campaigns_for_star_telescope(star_number: int, telescope: str) -> List[CampaignInfo]:
    """Get the top 3 campaigns for a specific star and telescope from a single data file with caching"""
    cache_key = f"campaigns_{star_number}_{telescope}"
    
    # Check if we already have this in cache
    if cache_key in _processed_data_cache:
        cache_entry = _processed_data_cache[cache_key]
        # Check if cache is still valid (file hasn't changed)
        folder = get_data_folder()
        filename = f"{star_number}-{telescope}.tbl"
        filepath = os.path.join(folder, filename)
        
        if os.path.exists(filepath):
            current_hash = get_file_hash(filepath)
            if cache_entry.get('file_hash') == current_hash:
                return cache_entry['campaigns']
    
    folder = get_data_folder()
    filename = f"{star_number}-{telescope}.tbl"
    filepath = os.path.join(folder, filename)
    
    if not os.path.exists(filepath):
        return []
    
    try:
        # Load data from the single file (cached)
        data = load_data_file(filepath)
        
        # Find all campaigns in the data using dynamic threshold
        campaigns_data = get_campaigns_from_data(data, None)
        
        campaigns = []
        for i, campaign_data in enumerate(campaigns_data):
            # Remove outliers from this campaign
            clean_campaign_data = remove_y_outliers(campaign_data)
            
            if len(clean_campaign_data) > 10:  # Only include campaigns with reasonable amount of data
                duration = clean_campaign_data[-1, 0] - clean_campaign_data[0, 0] if len(clean_campaign_data) > 0 else 0
                
                campaigns.append(CampaignInfo(
                    campaign_id=f"c{i+1}",
                    telescope=telescope,
                    star_number=star_number,
                    data_points=len(clean_campaign_data),
                    duration=duration
                ))
        
        # Sort by number of data points (largest first) to get "most massive" campaigns
        campaigns.sort(key=lambda x: x.data_points, reverse=True)
        result = campaigns[:3]  # Return top 3 most massive
        
        # Cache the result
        _processed_data_cache[cache_key] = {
            'campaigns': result,
            'file_hash': get_file_hash(filepath),
            'timestamp': time.time()
        }
        
        return result
        
    except Exception as e:
        print(f"Error processing campaigns for {star_number}-{telescope}: {str(e)}")
        return []

@app.get("/")
async def root():
    """Root endpoint"""
    return {"message": "Better Impuls Viewer API"}

@app.get("/cache/stats")
async def get_cache_stats():
    """Get cache statistics for monitoring"""
    return {
        "file_cache_size": len(_file_cache),
        "campaigns_cache_size": len(_campaigns_cache),
        "periodogram_cache_size": len(_periodogram_cache),
        "processed_data_cache_size": len(_processed_data_cache)
    }

@app.post("/cache/clear")
async def clear_cache():
    """Clear all caches"""
    global _file_cache, _campaigns_cache, _periodogram_cache, _processed_data_cache
    _file_cache.clear()
    _campaigns_cache.clear()
    _periodogram_cache.clear()
    _processed_data_cache.clear()
    return {"message": "All caches cleared successfully"}

@app.get("/stars")
async def get_available_stars() -> List[int]:
    """Get list of available star numbers"""
    folder = get_data_folder()
    if not os.path.exists(folder):
        return []
    
    all_files = os.listdir(folder)
    stars = set()
    
    for filename in all_files:
        if filename.endswith('.tbl'):
            try:
                star_num = int(filename.split('-')[0])
                stars.add(star_num)
            except (ValueError, IndexError):
                continue
    
    return sorted(list(stars))

@app.get("/telescopes/{star_number}")
async def get_telescopes_for_star(star_number: int) -> List[str]:
    """Get available telescopes/sensors for a specific star"""
    folder = get_data_folder()
    if not os.path.exists(folder):
        return []
    
    all_files = os.listdir(folder)
    telescopes = set()
    
    for filename in all_files:
        if filename.startswith(f"{star_number}-") and filename.endswith('.tbl'):
            try:
                parts = filename.split('-')
                if len(parts) >= 2:
                    telescope = parts[1].replace('.tbl', '')
                    if telescope:
                        telescopes.add(telescope)
            except (ValueError, IndexError):
                continue
    
    return sorted(list(telescopes))

@app.get("/campaigns/{star_number}/{telescope}")
async def get_campaigns(star_number: int, telescope: str) -> List[CampaignInfo]:
    """Get the 3 most massive campaigns for a star and telescope"""
    return get_campaigns_for_star_telescope(star_number, telescope)

@app.get("/data/{star_number}/{telescope}/{campaign_id}")
async def get_campaign_data(star_number: int, telescope: str, campaign_id: str) -> ProcessedData:
    """Get processed data for a specific campaign with caching"""
    cache_key = f"data_{star_number}_{telescope}_{campaign_id}"
    
    # Check cache first
    if cache_key in _processed_data_cache:
        cache_entry = _processed_data_cache[cache_key]
        # Check if cache is still valid
        folder = get_data_folder()
        filename = f"{star_number}-{telescope}.tbl"
        filepath = os.path.join(folder, filename)
        
        if os.path.exists(filepath):
            current_hash = get_file_hash(filepath)
            if cache_entry.get('file_hash') == current_hash:
                return cache_entry['data']
    
    folder = get_data_folder()
    filename = f"{star_number}-{telescope}.tbl"
    filepath = os.path.join(folder, filename)
    
    if not os.path.exists(filepath):
        raise HTTPException(status_code=404, detail=f"Data file not found: {filename}")
    
    try:
        # Load raw data with all columns
        raw_data = pd.read_table(filepath, header=None, sep=r'\s+', skiprows=[0, 1, 2])
        raw_array = raw_data.to_numpy()
        
        # For processing, use only first 2 columns (time, flux)
        data_for_processing = raw_array[:, :2]
        
<<<<<<< HEAD
        # Use cached campaigns function with same threshold as campaigns endpoint
=======
        # Use cached campaigns function
>>>>>>> 76bbfa81
        campaigns_data = get_campaigns_from_data(data_for_processing, None)
        
        # Extract campaign index from campaign_id (e.g., "c1" -> 0, "c2" -> 1)
        try:
            campaign_index = int(campaign_id.replace('c', '')) - 1
        except ValueError:
            raise HTTPException(status_code=400, detail=f"Invalid campaign ID: {campaign_id}")
        
        if campaign_index < 0 or campaign_index >= len(campaigns_data):
            raise HTTPException(status_code=404, detail=f"Campaign {campaign_id} not found")
        
        # Get the specific campaign data
        campaign_data = campaigns_data[campaign_index]
        
        # Remove outliers
        campaign_data = remove_y_outliers(campaign_data)
        
        # Sort data
        campaign_data = sort_data(campaign_data)
        
        # Extract error column if available
        if raw_array.shape[1] > 2:
            # Create a mapping from original indices to processed indices
            # For simplicity, use a default error for processed data
            error_values = [0.005] * len(campaign_data)
        else:
            error_values = [0.005] * len(campaign_data)
        
        result = ProcessedData(
            time=campaign_data[:, 0].tolist(),
            flux=campaign_data[:, 1].tolist(),
            error=error_values
        )
        
        # Cache the result
        _processed_data_cache[cache_key] = {
            'data': result,
            'file_hash': get_file_hash(filepath),
            'timestamp': time.time()
        }
        
        return result
    except Exception as e:
        raise HTTPException(status_code=500, detail=f"Error processing data: {str(e)}")

@app.get("/periodogram/{star_number}/{telescope}/{campaign_id}")
async def get_periodogram(star_number: int, telescope: str, campaign_id: str) -> PeriodogramData:
    """Get Lomb-Scargle periodogram for a specific campaign with caching"""
    cache_key = f"periodogram_{star_number}_{telescope}_{campaign_id}"
    
    # Check cache first
    if cache_key in _periodogram_cache:
        cache_entry = _periodogram_cache[cache_key]
        # Check if cache is still valid
        folder = get_data_folder()
        filename = f"{star_number}-{telescope}.tbl"
        filepath = os.path.join(folder, filename)
        
        if os.path.exists(filepath):
            current_hash = get_file_hash(filepath)
            if cache_entry.get('file_hash') == current_hash:
                return cache_entry['data']
    
    folder = get_data_folder()
    filename = f"{star_number}-{telescope}.tbl"
    filepath = os.path.join(folder, filename)
    
    if not os.path.exists(filepath):
        raise HTTPException(status_code=404, detail=f"Data file not found: {filename}")
    
    try:
        # Load and process data (cached)
        data = load_data_file(filepath)
        
<<<<<<< HEAD
        # Find all campaigns (cached) - use same threshold as campaigns endpoint
=======
        # Find all campaigns (cached)
>>>>>>> 76bbfa81
        campaigns_data = get_campaigns_from_data(data, None)
        
        # Extract campaign index from campaign_id
        try:
            campaign_index = int(campaign_id.replace('c', '')) - 1
        except ValueError:
            raise HTTPException(status_code=400, detail=f"Invalid campaign ID: {campaign_id}")
        
        if campaign_index < 0 or campaign_index >= len(campaigns_data):
            raise HTTPException(status_code=404, detail=f"Campaign {campaign_id} not found")
        
        # Get the specific campaign data
        campaign_data = campaigns_data[campaign_index]
        campaign_data = remove_y_outliers(campaign_data)
        campaign_data = sort_data(campaign_data)
        
        # Calculate periodogram
        frequencies, powers = calculate_lomb_scargle(campaign_data)
        
        # Convert frequencies to periods
        periods = np.zeros_like(frequencies)
        non_zero_freq_indices = frequencies != 0
        periods[non_zero_freq_indices] = 1.0 / frequencies[non_zero_freq_indices]
        
        # Filter valid periods
        valid_period_indices = (periods > 0.1) & (periods < 20) & np.isfinite(periods)
        periods = periods[valid_period_indices]
        powers = powers[valid_period_indices]
        
        result = PeriodogramData(
            periods=periods.tolist(),
            powers=powers.tolist()
        )
        
        # Cache the result
        _periodogram_cache[cache_key] = {
            'data': result,
            'file_hash': get_file_hash(filepath),
            'timestamp': time.time()
        }
        
        return result
    except Exception as e:
        raise HTTPException(status_code=500, detail=f"Error calculating periodogram: {str(e)}")

@app.get("/phase_fold/{star_number}/{telescope}/{campaign_id}")
async def get_phase_folded_data(
    star_number: int, 
    telescope: str, 
    campaign_id: str, 
    period: float
) -> PhaseFoldedData:
    """Get phase-folded data for a specific campaign and period using cached data"""
    if period <= 0 or not np.isfinite(period):
        raise HTTPException(status_code=400, detail="Period must be positive and finite")
    
    folder = get_data_folder()
    filename = f"{star_number}-{telescope}.tbl"
    filepath = os.path.join(folder, filename)
    
    if not os.path.exists(filepath):
        raise HTTPException(status_code=404, detail=f"Data file not found: {filename}")
    
    try:
        # Load and process data (cached)
        data = load_data_file(filepath)
        
<<<<<<< HEAD
        # Find all campaigns (cached) - use same threshold as campaigns endpoint
=======
        # Find all campaigns (cached)
>>>>>>> 76bbfa81
        campaigns_data = get_campaigns_from_data(data, None)
        
        # Extract campaign index from campaign_id
        try:
            campaign_index = int(campaign_id.replace('c', '')) - 1
        except ValueError:
            raise HTTPException(status_code=400, detail=f"Invalid campaign ID: {campaign_id}")
        
        if campaign_index < 0 or campaign_index >= len(campaigns_data):
            raise HTTPException(status_code=404, detail=f"Campaign {campaign_id} not found")
        
        # Get the specific campaign data
        campaign_data = campaigns_data[campaign_index]
        campaign_data = remove_y_outliers(campaign_data)
        campaign_data = sort_data(campaign_data)
        
        # Calculate phase
        phase = (campaign_data[:, 0] % period) / period
        
        return PhaseFoldedData(
            phase=phase.tolist(),
            flux=campaign_data[:, 1].tolist()
        )
    except Exception as e:
        raise HTTPException(status_code=500, detail=f"Error calculating phase-folded data: {str(e)}")

<<<<<<< HEAD
@app.get("/auto_periods/{star_number}/{telescope}/{campaign_id}")
async def get_automatic_periods(star_number: int, telescope: str, campaign_id: str) -> AutoPeriodsData:
    """Get automatically determined periods for a specific campaign using multiple methods"""
    cache_key = f"auto_periods_{star_number}_{telescope}_{campaign_id}"
    
    # Check cache first
    if cache_key in _processed_data_cache:
        cache_entry = _processed_data_cache[cache_key]
        # Check if cache is still valid
        folder = get_data_folder()
        filename = f"{star_number}-{telescope}.tbl"
        filepath = os.path.join(folder, filename)
        
        if os.path.exists(filepath):
            current_hash = get_file_hash(filepath)
            if cache_entry.get('file_hash') == current_hash:
                return cache_entry['data']
    
    folder = get_data_folder()
    filename = f"{star_number}-{telescope}.tbl"
    filepath = os.path.join(folder, filename)
    
    if not os.path.exists(filepath):
        raise HTTPException(status_code=404, detail=f"Data file not found: {filename}")
    
    try:
        # Load and process data (cached)
        data = load_data_file(filepath)
        
        # Find all campaigns (cached) - use same threshold as campaigns endpoint
        campaigns_data = get_campaigns_from_data(data, None)
        
        # Extract campaign index from campaign_id
        try:
            campaign_index = int(campaign_id.replace('c', '')) - 1
        except ValueError:
            raise HTTPException(status_code=400, detail=f"Invalid campaign ID: {campaign_id}")
        
        if campaign_index < 0 or campaign_index >= len(campaigns_data):
            raise HTTPException(status_code=404, detail=f"Campaign {campaign_id} not found")
        
        # Get the specific campaign data
        campaign_data = campaigns_data[campaign_index]
        campaign_data = remove_y_outliers(campaign_data)
        campaign_data = sort_data(campaign_data)
        
        # Perform automatic period determination
        period_analysis = determine_automatic_periods(campaign_data)
        
        result = AutoPeriodsData(
            primary_period=period_analysis.get("primary_period"),
            secondary_period=period_analysis.get("secondary_period"),
            classification=period_analysis.get("classification", {}),
            methods=period_analysis.get("methods", {}),
            error=period_analysis.get("error")
        )
        
        # Cache the result
        _processed_data_cache[cache_key] = {
            'data': result,
            'file_hash': get_file_hash(filepath),
            'timestamp': time.time()
        }
        
        return result
    except Exception as e:
        raise HTTPException(status_code=500, detail=f"Error determining automatic periods: {str(e)}")
=======
from fastapi.responses import Response
import requests

@app.get("/sed/{star_number}")
async def get_sed_image(star_number: int) -> Response:
    """Get SED image URL for a specific star"""
    sed_base_url = os.getenv('SED_URL')
    username = os.getenv('SED_USERNAME')
    password = os.getenv('SED_PASSWORD')
    
    if not sed_base_url:
        raise HTTPException(status_code=500, detail="SED_URL not configured in environment variables")
    
    # Construct the SED image URL
    sed_url = f"http://{username}:{password}@{sed_base_url}/{star_number}_SED.png"

    response = requests.get(sed_url)
    if response.status_code != 200:
        raise HTTPException(status_code=response.status_code, detail="Error fetching SED image")
    return Response(content=response.content, media_type="image/png")
>>>>>>> 76bbfa81

if __name__ == "__main__":
    import uvicorn
    uvicorn.run(app, host="0.0.0.0", port=8000)<|MERGE_RESOLUTION|>--- conflicted
+++ resolved
@@ -8,12 +8,8 @@
 from functools import lru_cache
 import hashlib
 import time
-<<<<<<< HEAD
+from dotenv import load_dotenv
 from process import find_all_campaigns, sort_data, calculate_lomb_scargle, remove_y_outliers, determine_automatic_periods
-=======
-from dotenv import load_dotenv
-from process import find_all_campaigns, sort_data, calculate_lomb_scargle, remove_y_outliers
->>>>>>> 76bbfa81
 
 # Load environment variables from .env file
 load_dotenv()
@@ -58,13 +54,8 @@
     error: Optional[str] = None
 
 # Configuration
-<<<<<<< HEAD
-DEFAULT_DATA_FOLDER = '~/Documents/impuls-data' if os.path.exists(os.path.expanduser('~/Documents/impuls-data')) else '../sample_data'
-DEFAULT_DATA_FOLDER = os.path.abspath(os.path.expanduser(DEFAULT_DATA_FOLDER))
-=======
 DEFAULT_DATA_FOLDER = os.path.expanduser('~/Documents/impuls-data') if os.path.exists(os.path.expanduser('~/Documents/impuls-data')) else '../sample_data'
 DEFAULT_DATA_FOLDER = os.path.abspath(DEFAULT_DATA_FOLDER)
->>>>>>> 76bbfa81
 
 # In-memory caches for expensive operations
 _file_cache = {}  # Cache for loaded files
@@ -298,11 +289,7 @@
         # For processing, use only first 2 columns (time, flux)
         data_for_processing = raw_array[:, :2]
         
-<<<<<<< HEAD
         # Use cached campaigns function with same threshold as campaigns endpoint
-=======
-        # Use cached campaigns function
->>>>>>> 76bbfa81
         campaigns_data = get_campaigns_from_data(data_for_processing, None)
         
         # Extract campaign index from campaign_id (e.g., "c1" -> 0, "c2" -> 1)
@@ -377,11 +364,7 @@
         # Load and process data (cached)
         data = load_data_file(filepath)
         
-<<<<<<< HEAD
         # Find all campaigns (cached) - use same threshold as campaigns endpoint
-=======
-        # Find all campaigns (cached)
->>>>>>> 76bbfa81
         campaigns_data = get_campaigns_from_data(data, None)
         
         # Extract campaign index from campaign_id
@@ -449,11 +432,7 @@
         # Load and process data (cached)
         data = load_data_file(filepath)
         
-<<<<<<< HEAD
         # Find all campaigns (cached) - use same threshold as campaigns endpoint
-=======
-        # Find all campaigns (cached)
->>>>>>> 76bbfa81
         campaigns_data = get_campaigns_from_data(data, None)
         
         # Extract campaign index from campaign_id
@@ -480,7 +459,6 @@
     except Exception as e:
         raise HTTPException(status_code=500, detail=f"Error calculating phase-folded data: {str(e)}")
 
-<<<<<<< HEAD
 @app.get("/auto_periods/{star_number}/{telescope}/{campaign_id}")
 async def get_automatic_periods(star_number: int, telescope: str, campaign_id: str) -> AutoPeriodsData:
     """Get automatically determined periods for a specific campaign using multiple methods"""
@@ -548,7 +526,7 @@
         return result
     except Exception as e:
         raise HTTPException(status_code=500, detail=f"Error determining automatic periods: {str(e)}")
-=======
+
 from fastapi.responses import Response
 import requests
 
@@ -569,7 +547,6 @@
     if response.status_code != 200:
         raise HTTPException(status_code=response.status_code, detail="Error fetching SED image")
     return Response(content=response.content, media_type="image/png")
->>>>>>> 76bbfa81
 
 if __name__ == "__main__":
     import uvicorn
