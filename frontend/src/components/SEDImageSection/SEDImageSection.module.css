--- conflicted
+++ resolved
@@ -7,20 +7,15 @@
   margin-bottom: 0;
 }
 
-<<<<<<< HEAD
 .sedHeader {
   display: flex;
   justify-content: space-between;
   align-items: center;
-  margin-bottom: 1rem;
+  margin-bottom: 0.5rem;
 }
 
 .sedHeader h3 {
   margin: 0;
-=======
-.sedSection h3 {
-  margin: 0 0 0.5rem 0;
->>>>>>> ca0ba2a5
   color: #333;
   font-size: 1rem;
   font-weight: 600;
@@ -87,12 +82,7 @@
   display: flex;
   justify-content: center;
   align-items: center;
-<<<<<<< HEAD
-  min-height: 200px;
-  max-height: 400px;
-=======
   max-height: 250px;
->>>>>>> ca0ba2a5
   overflow: hidden;
 }
 
